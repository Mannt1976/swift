--- conflicted
+++ resolved
@@ -8,9 +8,6 @@
 import StdlibUnittest
 import SwiftPrivate
 
-<<<<<<< HEAD
-var SliceTests = TestSuite("Collection")
-=======
 // Also import modules which are used by StdlibUnittest internally. This
 // workaround is needed to link all required libraries in case we compile
 // StdlibUnittest with -sil-serialize-all.
@@ -18,8 +15,7 @@
 import ObjectiveC
 #endif
 
-var SliceTests = TestSuite("CollectionType")
->>>>>>> 41fe7910
+var SliceTests = TestSuite("Collection")
 
 //===----------------------------------------------------------------------===//
 // Slice<Base>
