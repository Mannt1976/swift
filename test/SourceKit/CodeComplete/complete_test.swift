--- conflicted
+++ resolved
@@ -24,22 +24,9 @@
 func foo() {
   let x = MyInt()
   x.#^INT_DOT^#
-<<<<<<< HEAD
-  // INT_DOT: {{^}}advanced(by:
-  // INT_DOT: {{^}}bigEndian{{$}}
-  // INT_DOT: {{^}}byteSwapped{{$}}
-  // INT_DOT: {{^}}description{{$}}
-  // INT_DOT: {{^}}distance(to: Int){{$}}
-  // INT_DOT: {{^}}hashValue{{$}}
-  // INT_DOT: {{^}}littleEndian{{$}}
-  // INT_DOT: {{^}}predecessor(){{$}}
-  // INT_DOT: {{^}}successor(){{$}}
-  // INT_DOT: {{^}}toIntMax(){{$}}
-=======
   // INT_DOT: {{^}}advancedFeatures(x:
   // INT_DOT: {{^}}bigPower{{$}}
   // INT_DOT: {{^}}descriptiveIntention(x: Int){{$}}
->>>>>>> b480ab1f
 }
 
 func bar() {
