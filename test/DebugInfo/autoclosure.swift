// RUN: %target-swift-frontend %s -emit-ir -g -o - | FileCheck %s

// CHECK: define{{.*}}@_TFF11autoclosure7call_meFVs5Int64T_u_KT_Ps7Boolean_
// CHECK-NOT: ret void
// CHECK: call void @llvm.dbg.declare{{.*}}, !dbg
// CHECK-NOT: ret void
// CHECK: , !dbg ![[DBG:.*]]
// CHECK: ret void

func get_truth(input: Int64) -> Int64 {
    return input % 2
}

// Since this is an autoclosure test, don't use &&, which is transparent.
infix operator &&&&& {
  associativity left
  precedence 120
}

<<<<<<< HEAD
func &&&&&(lhs: Boolean, @autoclosure rhs: ()->Boolean) -> Bool {
=======
func &&&&&(lhs: BooleanType, @autoclosure rhs: () -> BooleanType) -> Bool {
>>>>>>> d56b8ba4
  return lhs.boolValue ? rhs().boolValue : false
}

func call_me(input: Int64) -> Void {
  var input = input
// rdar://problem/14627460
// An autoclosure should have a line number in the debug info and a scope line of 0.
// CHECK-DAG: !DISubprogram({{.*}}linkageName: "_TFF11autoclosure7call_meFVs5Int64T_u_KT_Ps7Boolean_",{{.*}} line: [[@LINE+3]],{{.*}} isLocal: false, isDefinition: true
// But not in the line table.
// CHECK-DAG: ![[DBG]] = !DILocation(line: [[@LINE+1]],
  if input != 0 &&&&& ( get_truth (input * 2 + 1) > 0 ) {
  }

}

call_me(5)<|MERGE_RESOLUTION|>--- conflicted
+++ resolved
@@ -17,11 +17,7 @@
   precedence 120
 }
 
-<<<<<<< HEAD
-func &&&&&(lhs: Boolean, @autoclosure rhs: ()->Boolean) -> Bool {
-=======
-func &&&&&(lhs: BooleanType, @autoclosure rhs: () -> BooleanType) -> Bool {
->>>>>>> d56b8ba4
+func &&&&&(lhs: Boolean, @autoclosure rhs: () -> Boolean) -> Bool {
   return lhs.boolValue ? rhs().boolValue : false
 }
 
