// RUN: rm -rf %t/APINotes
// RUN: mkdir -p %t/APINotes
// RUN: %clang_apinotes -yaml-to-binary %S/Inputs/gizmo.apinotes -o %t/APINotes/gizmo.apinotesc
// RUN: %target-swift-frontend -emit-silgen -sdk %S/Inputs -I %S/Inputs -I %t/APINotes -enable-source-import -primary-file %s | FileCheck -check-prefix=SILGEN %s
// RUN: %target-swift-frontend -emit-sil -O -sdk %S/Inputs -I %S/Inputs -I %t/APINotes -enable-source-import -primary-file %s | FileCheck -check-prefix=OPT %s

// REQUIRES: objc_interop

import Foundation
import gizmo

// SILGEN-LABEL: sil hidden @_TF21objc_nonnull_lie_hack10makeObjectFT_GSqCSo8NSObject_
// SILGEN:         [[INIT:%.*]] = function_ref @_TFCSo8NSObjectC
// SILGEN:         [[NONOPTIONAL:%.*]] = apply [[INIT]]
// SILGEN:         [[OPTIONAL:%.*]] = unchecked_ref_cast [[NONOPTIONAL]]

// OPT-LABEL: sil hidden @_TF21objc_nonnull_lie_hack10makeObjectFT_GSqCSo8NSObject_
// OPT:         [[OPT:%.*]] = unchecked_ref_cast
<<<<<<< HEAD
// OPT:         switch_enum [[OPT]] : $Optional<NSObject>{{.*}} case #Optional.none!enumelt: [[NIL:bb[0-9]+]]
// OPT:       [[NIL]]:
// OPT:         string_literal utf8 "nil"

=======
// OPT:         select_enum [[OPT]] : $Optional<NSObject>{{.*}} case #Optional.None!enumelt
>>>>>>> f7b90b86
func makeObject() -> NSObject? {
  let foo: NSObject? = NSObject()
  if foo == nil {
    print("nil")
  }
  return foo
}

// OPT-LABEL: sil hidden @_TF21objc_nonnull_lie_hack18callInstanceMethod
// OPT: [[METHOD:%[0-9]+]] = class_method [volatile] [[OBJ:%[0-9]+]] : $Gizmo, #Gizmo.nonNilGizmo!1.foreign : Gizmo -> () -> Gizmo , $@convention(objc_method) (Gizmo) -> @autoreleased Gizmo
// OPT: [[NONOPTIONAL:%[0-9]+]] = apply [[METHOD]]([[OBJ]]) : $@convention(objc_method) (Gizmo) -> @autoreleased Gizmo
// OPT: [[OPTIONAL:%[0-9]+]] = unchecked_ref_cast [[NONOPTIONAL]]
// OPT: select_enum [[OPTIONAL]] : $Optional<Gizmo>
func callInstanceMethod(gizmo: Gizmo) -> Gizmo? {
  let foo: Gizmo? = gizmo.nonNilGizmo()

  if foo == nil {
    print("nil")
  }
  return foo
}

// OPT-LABEL: sil hidden @_TF21objc_nonnull_lie_hack15callClassMethod
// OPT: [[METATYPE:%[0-9]+]] = metatype $@thick Gizmo.Type
// OPT: [[METHOD:%[0-9]+]] = class_method [volatile] [[METATYPE]] : $@thick Gizmo.Type, #Gizmo.nonNilGizmo!1.foreign : Gizmo.Type -> () -> Gizmo , $@convention(objc_method) (@objc_metatype Gizmo.Type) -> @autoreleased Gizmo
// OPT: [[OBJC_METATYPE:%[0-9]+]] = metatype $@objc_metatype Gizmo.Type
// OPT: [[NONOPTIONAL:%[0-9]+]] = apply [[METHOD]]([[OBJC_METATYPE]]) : $@convention(objc_method) (@objc_metatype Gizmo.Type) -> @autoreleased Gizmo
// OPT: [[OPTIONAL:%[0-9]+]] = unchecked_ref_cast [[NONOPTIONAL]] : $Gizmo to $Optional<Gizmo>
// OPT: select_enum [[OPTIONAL]] : $Optional<Gizmo>
func callClassMethod() -> Gizmo? {
  let foo: Gizmo? = Gizmo.nonNilGizmo()
  if foo == nil {
    print("nil")
  }
  return foo  
}

// OPT-LABEL: sil hidden @_TF21objc_nonnull_lie_hack12loadPropertyFCSo5GizmoGSqS0__ : $@convention(thin) (@owned Gizmo) -> @owned Optional<Gizmo>
// OPT: [[GETTER:%[0-9]+]] = class_method [volatile] [[OBJ:%[0-9]+]] : $Gizmo, #Gizmo.nonNilGizmoProperty!getter.1.foreign : Gizmo -> () -> Gizmo , $@convention(objc_method) (Gizmo) -> @autoreleased Gizmo
// OPT: [[NONOPTIONAL:%[0-9]+]] = apply [[GETTER]]([[OBJ]]) : $@convention(objc_method) (Gizmo) -> @autoreleased Gizmo
// OPT: [[OPTIONAL:%[0-9]+]] = unchecked_ref_cast [[NONOPTIONAL]] : $Gizmo to $Optional<Gizmo>
// OPT: select_enum [[OPTIONAL]] : $Optional<Gizmo>,
func loadProperty(gizmo: Gizmo) -> Gizmo? {
  let foo: Gizmo? = gizmo.nonNilGizmoProperty
  if foo == nil {
    print("nil")
  }
  return foo  
}

// OPT-LABEL: sil hidden @_TF21objc_nonnull_lie_hack19loadUnownedPropertyFCSo5GizmoGSqS0__
// OPT: [[GETTER:%[0-9]+]] = class_method [volatile] [[OBJ:%[0-9]+]] : $Gizmo, #Gizmo.unownedNonNilGizmoProperty!getter.1.foreign : Gizmo -> () -> Gizmo , $@convention(objc_method) (Gizmo) -> @autoreleased Gizmo
// OPT: [[NONOPTIONAL:%[0-9]+]] = apply [[GETTER]]([[OBJ]]) : $@convention(objc_method) (Gizmo) -> @autoreleased Gizmo
// OPT: [[OPTIONAL:%[0-9]+]] = unchecked_ref_cast [[NONOPTIONAL]] : $Gizmo to $Optional<Gizmo>
// OPT: select_enum [[OPTIONAL]] : $Optional<Gizmo>
func loadUnownedProperty(gizmo: Gizmo) -> Gizmo? {
  let foo: Gizmo? = gizmo.unownedNonNilGizmoProperty
  if foo == nil {
    print("nil")
  }
  return foo  
}<|MERGE_RESOLUTION|>--- conflicted
+++ resolved
@@ -16,14 +16,7 @@
 
 // OPT-LABEL: sil hidden @_TF21objc_nonnull_lie_hack10makeObjectFT_GSqCSo8NSObject_
 // OPT:         [[OPT:%.*]] = unchecked_ref_cast
-<<<<<<< HEAD
-// OPT:         switch_enum [[OPT]] : $Optional<NSObject>{{.*}} case #Optional.none!enumelt: [[NIL:bb[0-9]+]]
-// OPT:       [[NIL]]:
-// OPT:         string_literal utf8 "nil"
-
-=======
-// OPT:         select_enum [[OPT]] : $Optional<NSObject>{{.*}} case #Optional.None!enumelt
->>>>>>> f7b90b86
+// OPT:         select_enum [[OPT]] : $Optional<NSObject>{{.*}} case #Optional.none!enumelt
 func makeObject() -> NSObject? {
   let foo: NSObject? = NSObject()
   if foo == nil {
