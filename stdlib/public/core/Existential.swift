//===----------------------------------------------------------------------===//
//
// This source file is part of the Swift.org open source project
//
// Copyright (c) 2014 - 2016 Apple Inc. and the Swift project authors
// Licensed under Apache License v2.0 with Runtime Library Exception
//
// See http://swift.org/LICENSE.txt for license information
// See http://swift.org/CONTRIBUTORS.txt for the list of Swift project authors
//
//===----------------------------------------------------------------------===//

//===----------------------------------------------------------------------===//
// FIXME: Workaround for inability to create existentials of protocols
// with associated types <rdar://problem/11689181>

// This file contains "existentials" for the protocols defined in
// Policy.swift.  Similar components should usually be defined next to
// their respective protocols.

internal struct _CollectionOf<
  IndexType_ : ForwardIndex, T
> : Collection {
  init(startIndex: IndexType_, endIndex: IndexType_,
      _ subscriptImpl: (IndexType_) -> T) {
    self.startIndex = startIndex
    self.endIndex = endIndex
    _subscriptImpl = subscriptImpl
  }

  /// Return an *iterator* over the elements of this *sequence*.
  ///
  /// - Complexity: O(1).
  func iterator() -> AnyIterator<T> {
    var index = startIndex
    return AnyIterator {
      () -> T? in
      if _fastPath(index != self.endIndex) {
        index._successorInPlace()
        return self._subscriptImpl(index)
      }
      return nil
    }
  }

  let startIndex: IndexType_
  let endIndex: IndexType_

  subscript(i: IndexType_) -> T {
    return _subscriptImpl(i)
  }

  let _subscriptImpl: (IndexType_) -> T
}
<<<<<<< HEAD
=======

@available(*, unavailable, message="SinkOf has been removed. Use (T) -> () closures directly instead.")
public struct SinkOf<T> {}
>>>>>>> d56b8ba4
<|MERGE_RESOLUTION|>--- conflicted
+++ resolved
@@ -51,10 +51,4 @@
   }
 
   let _subscriptImpl: (IndexType_) -> T
-}
-<<<<<<< HEAD
-=======
-
-@available(*, unavailable, message="SinkOf has been removed. Use (T) -> () closures directly instead.")
-public struct SinkOf<T> {}
->>>>>>> d56b8ba4
+}